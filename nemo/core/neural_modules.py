# ! /usr/bin/python
# -*- coding: utf-8 -*-

# Copyright (c) 2019, NVIDIA CORPORATION. All rights reserved.
#
# Licensed under the Apache License, Version 2.0 (the "License");
# you may not use this file except in compliance with the License.
# You may obtain a copy of the License at
#
#     http://www.apache.org/licenses/LICENSE-2.0
#
# Unless required by applicable law or agreed to in writing, software
# distributed under the License is distributed on an "AS IS" BASIS,
# WITHOUT WARRANTIES OR CONDITIONS OF ANY KIND, either express or implied.
# See the License for the specific language governing permissions and
# limitations under the License.

"""This file contains NeuralModule and NmTensor classes."""
__all__ = ['WeightShareTransform', 'NeuralModule']

import collections
import uuid
from abc import ABC, abstractmethod
from collections import namedtuple
from enum import Enum
from inspect import getargvalues, getfullargspec, stack
from os import path
from typing import Dict, List, Optional, Set, Tuple

from ruamel import yaml

from .neural_types import (
    CanNotInferResultNeuralType,
    NeuralPortNameMismatchError,
    NeuralPortNmTensorMismatchError,
    NeuralType,
    NeuralTypeComparisonResult,
    NmTensor,
)
from nemo import logging
from nemo.core import NeuralModuleFactory
from nemo.package_info import __version__ as nemo_version
from nemo.utils.decorators.deprecated import deprecated


class WeightShareTransform(Enum):
    """When sharing parameters, what kind of transform to apply."""

    SAME = 0
    TRANSPOSE = 1


PretrainedModelInfo = namedtuple(
    "PretrainedModleInfo", ("pretrained_model_name", "description", "parameters", "location"),
)


class NeuralModule(ABC):
    """Abstract class that every Neural Module must inherit from.
    """

    def __init__(self):

        # Get default factory.
        self._factory = NeuralModuleFactory.get_default_factory()

        # Set module properties from factory else use defaults
        self._placement = self._factory.placement
        # If one needs to change that should override it manually.

        # Optimization level.
        self._opt_level = self._factory.optim_level

        # Get object UUID.
        self._uuid = str(uuid.uuid4())

        # Retrieve dictionary of parameters (keys, values) passed to init.
        self._init_params = self.__extract_init_params()

        # Pint the types of the values.
        # for key, value in self._init_params.items():
        #    print("{}: {} ({})".format(key, value, type(value)))

        # Validate the parameters.
        # self._validate_params(self._init_params)

    @property
    def init_params(self) -> Optional[Dict]:
        """
            Property returning parameters used to instantiate the module.

            Returns:
                Dictionary containing parameters used to instantiate the module.
        """
        return self._init_params

    def __extract_init_params(self):
        """
            Retrieves the dictionary of of parameters (keys, values) passed to constructor of a class derived
            (also indirectly) from the Neural Module class.

            Returns:
                Dictionary containing parameters passed to init().
        """
        # Get names of arguments of the original module init method.
        init_keys = getfullargspec(type(self).__init__).args

        # Remove self.
        if "self" in init_keys:
            init_keys.remove("self")

        # Create list of params.
        init_params = {}.fromkeys(init_keys)

        # Retrieve values of those params from the call list.
        for frame in stack()[1:]:
            localvars = getargvalues(frame[0]).locals
            # print("localvars: ", localvars)
            for key in init_keys:
                # Found the variable!
                if key in localvars.keys():
                    # Save the value.
                    init_params[key] = localvars[key]

        # Return parameters.
        return init_params

    def __validate_params(self, params):
        """
            Checks whether dictionary contains parameters being primitive types (string, int, float etc.)
            or (lists of)+ primitive types.

            Args:
                params: dictionary of parameters.

            Returns:
                True if all parameters were ok, False otherwise.
        """
        ok = True

        # Iterate over parameters and check them one by one.
        for key, variable in params.items():
            if not self.__is_of_allowed_type(variable):
                logging.warning(
                    "Parameter '{}' contains a variable '{}' of type '{}' which is not allowed.".format(
                        key, variable, type(variable)
                    )
                )
                ok = False

        # Return the result.
        return ok

    def __is_of_allowed_type(self, var):
        """
<<<<<<< HEAD
            A recursive function that checks if a given variable is of allowed type.
=======
            A recursive function that checks if a given variable is allowed (in)
>>>>>>> 3ee8f98f

            Args:
                pretrained_model_name (str): name of pretrained model to use in order.

            Returns:
                True if all parameters were ok, False otherwise.
        """
        # Special case: None is also allowed.
        if var is None:
            return True

        var_type = type(var)

        # If this is list - check its elements.
        if var_type == list:
            for list_var in var:
                if not self.__is_of_allowed_type(list_var):
                    return False

        # If this is dict - check its elements.
        elif var_type == dict:
            for _, dict_var in var.items():
                if not self.__is_of_allowed_type(dict_var):
                    return False

        elif var_type not in (str, int, float, bool):
            return False

        # Well, seems that everything is ok.
        return True

    def export_to_config(self, config_file, config_dir="~/data/configs"):
        """
            A function that exports module "configuration" (i.e. init parameters) to a YAML file.
            Raises a ValueError exception in case then parameters coudn't be exported.

            Args:
                config_file: yml file name

                config_dir: directory where the file will be stored (DEFAULT: ~/data/configs)
        """
        # Check if generic export will work.
        if not self.__validate_params(self._init_params):
            raise ValueError(
                "Generic Module export cannot work as some of the values are not primitive types (string, int, float) "
                F"or (lists of/dicts of) primitive types. Please implement your own custom `export_to_config()` and "
                F"`import_from_config()` methods for your custom Module class."
            )

        # Greate an absolute path.
        abs_path_file = path.join(path.expanduser(config_dir), config_file)

        # Create the dictionary to be exported.
        to_export = {}

        # Get module "full specification".
        module_full_spec = str(self.__module__) + "." + str(self.__class__.__qualname__)
        module_class_name = type(self).__name__
        # print(module_full_spec)

        # Check whether module belongs to a collection.
        spec_list = module_full_spec.split(".")

        # Do not check Neural Modules from unit tests.
        if spec_list[0] == "tests":
            # Set collection variables.
            collection_type = "tests"
            collection_version = None
        else:
            # Check if component belongs to any collection
            if len(spec_list) < 3 or (spec_list[0] != "nemo" and spec_list[1] != "collection"):
                logging.warning(
                    "Module `{}` does not belong to any collection. This won't be allowed in the next release.".format(
                        module_class_name
                    )
                )
                collection_type = "unknown"
                collection_version = None
            else:
                # Ok, set collection.
                collection_type = spec_list[2]
                collection_version = None
                # TODO: to be SET!
                # print(getattr("nemo.collections.nlp", __version__))

        # Add "header" with module "specification".
        to_export["header"] = {
            "nemo_core_version": nemo_version,
            "collection_type": collection_type,
            "collection_version": collection_version,
            # "class": module_class_name, # Operating only on full_spec now.
            "full_spec": module_full_spec,
        }
        # Add init parameters.
        to_export["init_params"] = self._init_params
        # print(to_export)

        # All parameters are ok, let's export.
        with open(abs_path_file, 'w') as outfile:
            yaml.dump(to_export, outfile)

        logging.info(
            "Configuration of module {} ({}) exported to {}".format(self._uuid, type(self).__name__, abs_path_file)
        )

    @classmethod
    def import_from_config(cls, config_file, config_dir="~/data/configs", section_name=None, overwrite_params={}):
        """
            Class method importing the configuration file.
            Raises an ImportError exception when config file is invalid or
            incompatible (when called from a particular class).

            Args:
                config_file: yml file name

                config_dir: directory where the file is be stored (DEFAULT: ~/data/configs)

                section_name: section in the configuration file storing module configuration (optional, DEFAULT: None)

                overwrite_params: Dictionary containing parameters that will be added to or overwrite (!) the default
                parameters loaded from the configuration file

            Returns:
                Instance of the created NeuralModule object.
        """

        # Greate an absolute path.
        abs_path_file = path.join(path.expanduser(config_dir), config_file)

        # Open the config file.
        with open(abs_path_file, 'r') as stream:
            loaded_config = yaml.safe_load(stream)

        # Check section.
        if section_name is not None:
            if section_name not in loaded_config:
                raise ImportError(
                    "The loaded config `{}` from `{}` doesn't contain the indicated `{}` section".format(
                        config_file, config_dir, section_name
                    )
                )
            # Section exists - use only it for configuration.
            loaded_config = loaded_config[section_name]

        # Make sure that the config is valid.
        if "header" not in loaded_config:
            raise ImportError(
                "The loaded config `{}` from `{}` doesn't contain the `header` section".format(config_file, config_dir)
            )

        if "init_params" not in loaded_config:
            raise ImportError(
                "The loaded config `{}` from `{}` doesn't contain the `init_params` section".format(
                    config_file, config_dir
                )
            )

        # Parse the "full specification".
        spec_list = loaded_config["header"]["full_spec"].split(".")

        # Check if config contains data of a compatible class.
        if cls.__name__ != "NeuralModule" and spec_list[-1] != cls.__name__:
            txt = "The loaded file `{}` from `{}` contains configuration of ".format(config_file, config_dir)
            txt = txt + "`{}` thus cannot be used for instantiation of an object of type `{}`".format(
                spec_list[-1], cls.__name__
            )
            raise ImportError(txt)

        # Get object class from "full specification".
        mod_obj = __import__(spec_list[0])
        for spec in spec_list[1:]:
            mod_obj = getattr(mod_obj, spec)
        # print(mod_obj)

        # Get init parameters.
        init_params = loaded_config["init_params"]
        # Update parameters with additional ones.
        init_params.update(overwrite_params)
        print(spec_list[-1], ": ", init_params)

        # Create and return the object.
        obj = mod_obj(**init_params)
        logging.info(
            "Instantiated a new Neural Module of type `{}` using configuration loaded from the `{}` file".format(
                spec_list[-1], abs_path_file
            )
        )
        return obj

    @deprecated(version=0.11)
    @staticmethod
    def create_ports(**kwargs):
        """ Deprecated method, to be remoted in the next release."""
        raise Exception(
            'Deprecated method. Please implement ``inputs`` and ``outputs`` \
                 properties to define module ports instead'
        )

    @property
    @abstractmethod
    def input_ports(self) -> Optional[Dict[str, NeuralType]]:
        """Returns definitions of module input ports

        Returns:
          A (dict) of module's input ports names to NeuralTypes mapping
        """

    @property
    @abstractmethod
    def output_ports(self) -> Optional[Dict[str, NeuralType]]:
        """Returns definitions of module output ports

        Returns:
          A (dict) of module's output ports names to NeuralTypes mapping
        """

    @staticmethod
    def pretrained_storage():
        return ''

    def __call__(self, **kwargs):
        """This method allows objects to be called with their port names

        Args:
          kwargs: Input ports and their values. For example:
          ...
          mymodule1 = Subclass1_of_NeuralModule(...)
          mymodule2 = Subclass2_of_NeuralModule(...)
          ...
          out_port1, out_port2 = mymodule1(input_port1=value1,
          input_port2=value2,
          input_port3=value3)
          out_port11 = mymodule2(input_port1=out_port2)
          ...

        Returns:
          NmTensor object or tuple of NmTensor objects
        """
        # Get input and output ports definitions.
        input_port_defs = self.input_ports
        output_port_defs = self.output_ports

        first_input_nmtensor_type = None
        input_nmtensors_are_of_same_type = True
        for port_name, tgv in kwargs.items():
            # make sure that passed arguments correspond to input port names
            if port_name not in input_port_defs.keys():
                raise NeuralPortNameMismatchError("Wrong input port name: {0}".format(port_name))

            input_port = input_port_defs[port_name]
            type_comatibility = input_port.compare(tgv)
            if (
                type_comatibility != NeuralTypeComparisonResult.SAME
                and type_comatibility != NeuralTypeComparisonResult.GREATER
            ):
                raise NeuralPortNmTensorMismatchError(
                    "\n\nIn {0}. \n"
                    "Port: {1} and a NmTensor it was fed are \n"
                    "of incompatible neural types:\n\n{2} \n\n and \n\n{3}"
                    "\n\nType comparison result: {4}".format(
                        self.__class__.__name__, port_name, input_port_defs[port_name], tgv, type_comatibility,
                    )
                )

            # if first_input_nmtensor_type is None:
            #     first_input_nmtensor_type = NeuralType(tgv._axis2type)
            # else:
            #     if first_input_nmtensor_type._axis2type is None:
            #         input_nmtensors_are_of_same_type = True
            #     else:
            #         input_nmtensors_are_of_same_type = first_input_nmtensor_type.compare(
            #             tgv
            #         ) == NeuralTypeComparisonResult.SAME and len(first_input_nmtensor_type._axis2type)
            # if not (
            #     type_comatibility == NeuralTypeComparisonResult.SAME
            #     or type_comatibility == NeuralTypeComparisonResult.GREATER
            # ):
            #     raise NeuralPortNmTensorMismatchError(
            #         "\n\nIn {0}. \n"
            #         "Port: {1} and a NmTensor it was fed are \n"
            #         "of incompatible neural types:\n\n{2} \n\n and \n\n{3}"
            #         "\n\nType comparison result: {4}".format(
            #             self.__class__.__name__, port_name, input_port_defs[port_name], tgv, type_comatibility,
            #         )
            #     )
            # if type_comatibility == NeuralTypeComparisonResult.LESS:
            #     print('Types were raised')

        if len(output_port_defs) == 1:
            out_name = list(output_port_defs)[0]
            out_type = output_port_defs[out_name]
            if out_type is None:
                if input_nmtensors_are_of_same_type:
                    out_type = first_input_nmtensor_type
                else:
                    raise CanNotInferResultNeuralType(
                        "Can't infer output neural type." "Likely your inputs are of " "different type."
                    )
            return NmTensor(producer=self, producer_args=kwargs, name=out_name, ntype=out_type,)
        else:
            result = []
            for out_port, n_type in output_port_defs.items():
                out_type = n_type
                if out_type is None:
                    if input_nmtensors_are_of_same_type:
                        out_type = first_input_nmtensor_type
                    else:
                        raise CanNotInferResultNeuralType(
                            "Can't infer output neural type." "Likely your inputs are of " "different type."
                        )
                result.append(NmTensor(producer=self, producer_args=kwargs, name=out_port, ntype=out_type,))

            # Creating ad-hoc class for returning from module's forward pass.
            output_class_name = f'{self.__class__.__name__}Output'
            field_names = list(output_port_defs)
            result_type = collections.namedtuple(typename=output_class_name, field_names=field_names,)

            # Tie tuple of output tensors with corresponding names.
            result = result_type(*result)

            return result

    def __str__(self):
        return self.__class__.__name__

    @abstractmethod
    def get_weights(self) -> Optional[Dict[(str, bool)]]:
        """Returns NeuralModule's weights copy.

        Returns:
          Dictionary of name -> (weights, trainable)"""
        pass

    @abstractmethod
    def set_weights(
        self,
        name2weight: Dict[(str, Tuple[str, bool])],
        name2name_and_transform: Dict[(str, Tuple[str, WeightShareTransform])] = None,
    ):
        """Sets weight from given values. For every named weight in
        name2weight,
        if weight with the same name is found in the model, it will be set to
        found value.

        WARNING: This will NOT tie weights. It will copy values.

        If ``name2name_and_transform`` is provided then if will set weights
        using
        name mapping and transform. For example, suppose ``objec1.X = 3x5
        weight``.
        Then, if ``name2name_and_transform['X']=('Y',
        WeightShareTransform.TRANSPOSE)``
        and ``Y`` is 5x3 weight and ``name2weight['Y']=Y. Then:
        ``object1.set_weights(name2weight, name2name_and_transform)`` will
        set object1.X=transpose(Y).

        Args:
          name2weight (dict): dictionary of name to (weight, trainable).
          Typically this is output of get_weights method.
          name2name_and_transform: mapping from name -> (name, transform)
        """
        pass

    @staticmethod
    def list_pretrained_models() -> Optional[List[PretrainedModelInfo]]:
        """List all available pre-trained models (e.g. weights) for this NM.

        Returns:
            A list of PretrainedModelInfo tuples.
            The pretrained_model_name field of the tuple can be used to
            retrieve pre-trained model's weights (pass it as
            pretrained_model_name argument to the module's constructor)
        """
        return None

    def get_config_dict_and_checkpoint(self, pretrained_model_name):
        """WARNING: This part is work in progress"""
        return None

    @abstractmethod
    def tie_weights_with(
        self,
        module,
        weight_names=List[str],
        name2name_and_transform: Dict[(str, Tuple[str, WeightShareTransform])] = None,
    ):
        """Ties weights between self and module. For every weight name in
        weight_names, if weight with the same name is found in self, it will
        be tied
        with a same weight from ``module``.

        WARNING: Once weights are tied, updates to one weights's weights
        will affect
        other module's weights.


        If ``name2name_and_transform`` is provided then if will set weights
        using
        name mapping and transform. For example, suppose ``objec1.X = 3x5
        weights``
        and ``object2.Y = 5x3 weights``. Then these weights can be tied like
        this:

        .. code-block:: python

          object1.tie_weights_with(object2, weight_names=['X'],
          name2name_and_transform =
          { 'X': ('Y', WeightShareTransform.TRANSPOSE)})


        Args:
            module: with which module to tie weights
            weight_names (List[str]): list of self weights' names
            name2name_and_transform: mapping from name -> (name, transform)
        """
        pass

    def is_trainable(self) -> bool:
        """
        Checks if NeuralModule is trainable.
        A NeuralModule is trainable IFF it contains at least one trainable
        weight

        Returns:
          True if module has trainable weights, False otherwise
        """
        weights = self.get_weights()
        if weights is None:
            return False
        for name, w in weights.items():
            if w[1]:
                return True
        return False

    @abstractmethod
    def save_to(self, path: str):
        """Save module state to file.

        Args:
          path (string): path to while where to save.
        """
        pass

    @abstractmethod
    def restore_from(self, path: str):
        """Restore module's state from file.

        Args:
          path (string): path to where to restore from.
        """
        pass

    @abstractmethod
    def freeze(self, weights: Set[str] = None):
        """Freeze weights

        Args:
          weights (set): set of weight names to freeze
          If None, all weights are freezed.
        """
        pass

    @abstractmethod
    def unfreeze(self, weights: Set[str] = None):
        """Unfreeze weights

        Args:
          weights (set): set of weight names to unfreeze
          If None, all weights are unfreezed.
        """
        pass

    @property
    def placement(self):
        """Module's placement. Currently CPU or GPU.
        DataParallel and ModelParallel will come later.

        Returns:
          (DeviceType) Device where NM's weights are located
        """
        return self._placement

    @property
    @deprecated(version=0.11)
    def local_parameters(self) -> Optional[Dict]:
        """Get module's parameters

        Returns:
          module's parameters
        """
        return self._init_params
        # return self._local_parameters

    @property
    def unique_instance_id(self):
        """A unique instance id for this object

        Returns:
          A uniq uuid which can be used to identify this object
        """
        return self._uuid

    @property
    def factory(self):
        """ Neural module factory which created this module
        Returns: NeuralModuleFactory instance or None
        """
        return self._factory

    @property
    @abstractmethod
    def num_weights(self):
        """Number of module's weights
        """
        pass<|MERGE_RESOLUTION|>--- conflicted
+++ resolved
@@ -1,7 +1,7 @@
 # ! /usr/bin/python
 # -*- coding: utf-8 -*-
 
-# Copyright (c) 2019, NVIDIA CORPORATION. All rights reserved.
+# Copyright (c) 2019-, NVIDIA CORPORATION. All rights reserved.
 #
 # Licensed under the Apache License, Version 2.0 (the "License");
 # you may not use this file except in compliance with the License.
@@ -153,11 +153,7 @@
 
     def __is_of_allowed_type(self, var):
         """
-<<<<<<< HEAD
             A recursive function that checks if a given variable is of allowed type.
-=======
-            A recursive function that checks if a given variable is allowed (in)
->>>>>>> 3ee8f98f
 
             Args:
                 pretrained_model_name (str): name of pretrained model to use in order.
